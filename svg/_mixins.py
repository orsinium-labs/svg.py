from __future__ import annotations

from dataclasses import dataclass
from datetime import timedelta
from typing import TYPE_CHECKING, Any

from ._types import AnimationTimingEvent, Length, Number, ClockValue, SemicolonSeparatedList, TimeBezierPoint


if TYPE_CHECKING:
    from typing_extensions import Literal


class AttrsMixin:
    pass


@dataclass
class GraphicsElementEvents(AttrsMixin):
    onfocusin: str | None = None
    onfocusout: str | None = None
    onactivate: str | None = None
    onclick: str | None = None
    onmousedown: str | None = None
    onmouseup: str | None = None
    onmouseover: str | None = None
    onmousemove: str | None = None
    onmouseout: str | None = None
    onload: str | None = None


@dataclass
class Color(AttrsMixin):
    color: str | None = None
    color_interpolation: None | Literal[
        "auto", "sRGB", "linearRGB", "inherit",
    ] = None


@dataclass
class FillStroke(AttrsMixin):
    stroke: str | None = None
    stroke_dasharray: list[Number] | Literal["none"] | Length | None = None
    stroke_dashoffset: Literal["none"] | Length | Number | None = None
    stroke_opacity: Number | None = None
    stroke_width: Length | Number | None = None


@dataclass
class FontSpecification(AttrsMixin):
    font_family: str | None = None
    font_size: Length | Number | None = None
    font_size_adjust: Number | None | Literal["none"] = None
    font_style: None | Literal[
        "normal", "italic", "oblique", "inherit",
    ] = None
    font_variant: Literal["normal", "small-caps", "inherit"] | None = None
    font_weight: None | Literal[
        "normal", "bold", "bolder", "lighter", "inherit",
        "100", "200", "300", "400", "500", "600", "700", "800", "900",
    ] = None


@dataclass
class Graphics(AttrsMixin):
    clip_rule: Literal["evenodd", "nonzero", "inherit"] | None = None
    cursor: None | Literal[
        "auto", "crosshair", "default", "pointer", "move",
        "e-resize", "ne-resize", "nw-resize", "n-resize", "se-resize", "sw-resize", "s-resize", "w-resize",
        "text", "wait", "help", "inherit",
    ] = None
    display: str | None = None
    filter: str | None = None
    pointer_events: None | Literal[
        "bounding-box", "visiblePainted", "visibleFill", "visibleStroke",
        "visible", "painted", "fill", "stroke", "all", "none",
    ] = None


@dataclass
class TextContentElements(AttrsMixin):
    direction: Literal["ltr", "rtl", "inherit"] | None = None
    dominant_baseline: None | Literal[
        "auto", "autosense-script", "no-change", "reset", "ideographic",
        "lower", "hanging", "mathematical", "inherit",
        "text-bottom", "alphabetic", "middle", "central", "text-top",
    ] = None
    letter_spacing: Literal["auto", "exact"] | None = None
    text_anchor: Literal["start", "middle", "end", "inherit"] | None = None
    text_decoration: None | Literal[
        "none", "underline", "overline", "line-through",
    ] = None
    unicode_bidi: None | Literal[
        "normal", "embed", "isolate", "bidi-override", "isolate-override", "plaintext",
    ] = None
    word_spacing: Literal["auto", "exact"] | None = None


@dataclass
class FilterPrimitive(AttrsMixin):
    x: Length | Number | None = None
    y: Length | Number | None = None


@dataclass
class ComponentTransferFunction(AttrsMixin):
    type: Literal["identity", "table", "discrete", "linear", "gamma"]
    tableValues: str | None = None
    intercept: float | None = None
    amplitude: float | None = None
    exponent: float | None = None
    offset: float | None = None


@dataclass
class Animation(AttrsMixin):
    # Animation value attributes
    calcMode: Literal["discrete", "linear", "paced", "spline"] | None = None
    values: str |  SemicolonSeparatedList[Any] | None = None
    keyTimes: SemicolonSeparatedList[Number] | None = None
    keySplines: SemicolonSeparatedList[TimeBezierPoint] | None = None
    keyPoints: SemicolonSeparatedList[Number] | None = None
    from_: str | None = None
    to: str | None = None
    by: str | None = None

    # Animation target element attributes
    href: str | None = None

    # Animation addition attributes
    additive: Literal["replace", "sum"] | None = None
    accumulate: Literal["none", "sum"] | None = None


@dataclass
class AnimationTiming(AttrsMixin):
<<<<<<< HEAD
    begin: AnimationTimingEvent | SemicolonSeparatedList[AnimationTimingEvent] | None = None
    dur: ClockValue | Literal["media", "indefinite"] | None = None
    end: AnimationTimingEvent | SemicolonSeparatedList[AnimationTimingEvent] | None = None
    min: ClockValue | None = None
    max: ClockValue | None = None
    restart: Literal["always", "never", "whenNotActive"] | None = None
    repeatCount: Number | Literal["indefinite"] | None = None
    repeatDur: ClockValue | Literal["indefinite"] | None = None
    fill: Literal["freeze", "remove"] | None = None
=======
    begin: str | None = None
    dur: timedelta | None = None
    end: str | None = None
    min: timedelta | None = None
    max: timedelta | None = None
    restart: Literal["always", "never", "whenNotActive"] | None = None
    repeatCount: Number | Literal["indefinite"] | None = None
    repeatDur: timedelta | Literal["indefinite"] | None = None
    fill: Literal["freeze", "remove"] | None = None
>>>>>>> f0351971
<|MERGE_RESOLUTION|>--- conflicted
+++ resolved
@@ -4,7 +4,7 @@
 from datetime import timedelta
 from typing import TYPE_CHECKING, Any
 
-from ._types import AnimationTimingEvent, Length, Number, ClockValue, SemicolonSeparatedList, TimeBezierPoint
+from ._types import AnimationTimingEvent, Length, Number,  SemicolonSeparatedList, TimeBezierPoint
 
 
 if TYPE_CHECKING:
@@ -134,24 +134,11 @@
 
 @dataclass
 class AnimationTiming(AttrsMixin):
-<<<<<<< HEAD
     begin: AnimationTimingEvent | SemicolonSeparatedList[AnimationTimingEvent] | None = None
-    dur: ClockValue | Literal["media", "indefinite"] | None = None
+    dur: timedelta | None = None
     end: AnimationTimingEvent | SemicolonSeparatedList[AnimationTimingEvent] | None = None
-    min: ClockValue | None = None
-    max: ClockValue | None = None
-    restart: Literal["always", "never", "whenNotActive"] | None = None
-    repeatCount: Number | Literal["indefinite"] | None = None
-    repeatDur: ClockValue | Literal["indefinite"] | None = None
-    fill: Literal["freeze", "remove"] | None = None
-=======
-    begin: str | None = None
-    dur: timedelta | None = None
-    end: str | None = None
     min: timedelta | None = None
     max: timedelta | None = None
     restart: Literal["always", "never", "whenNotActive"] | None = None
     repeatCount: Number | Literal["indefinite"] | None = None
     repeatDur: timedelta | Literal["indefinite"] | None = None
-    fill: Literal["freeze", "remove"] | None = None
->>>>>>> f0351971
