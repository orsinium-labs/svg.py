--- conflicted
+++ resolved
@@ -3,7 +3,7 @@
 from dataclasses import dataclass
 from typing import TYPE_CHECKING
 
-from ._types import AnimationTimingEvent, Length, Number, ClockValue, SemicolonSeperatedList, TimeBezierPoint
+from ._types import AnimationTimingEvent, Length, Number, ClockValue, SemicolonSeparatedList, TimeBezierPoint
 
 
 if TYPE_CHECKING:
@@ -115,17 +115,10 @@
 class Animation(AttrsMixin):
     # Animation value attributes
     calcMode: Literal["discrete", "linear", "paced", "spline"] | None = None
-<<<<<<< HEAD
-    values: str | SemicolonSeperatedList | None = None
-    keyTimes: SemicolonSeperatedList[Number] | None = None
-    keySplines: SemicolonSeperatedList[TimeBezierPoint] | None = None
-    keyPoints: SemicolonSeperatedList[Number] | None = None
-=======
-    values: str | None = None
-    keyTimes: str | None = None
-    keySplines: str | None = None
-    keyPoints: str | None = None
->>>>>>> 0455cd04
+    values: str | SemicolonSeparatedList | None = None
+    keyTimes: SemicolonSeparatedList[Number] | None = None
+    keySplines: SemicolonSeparatedList[TimeBezierPoint] | None = None
+    keyPoints: SemicolonSeparatedList[Number] | None = None
     from_: str | None = None
     to: str | None = None
     by: str | None = None
@@ -140,18 +133,12 @@
 
 @dataclass
 class AnimationTiming(AttrsMixin):
-    begin: AnimationTimingEvent | SemicolonSeperatedList[AnimationTimingEvent] | None = None
+    begin: AnimationTimingEvent | SemicolonSeparatedList[AnimationTimingEvent] | None = None
     dur: ClockValue | Literal["media", "indefinite"] | None = None
-    end: AnimationTimingEvent | SemicolonSeperatedList[AnimationTimingEvent] | None = None
+    end: AnimationTimingEvent | SemicolonSeparatedList[AnimationTimingEvent] | None = None
     min: ClockValue | None = None
     max: ClockValue | None = None
     restart: Literal["always", "never", "whenNotActive"] | None = None
-<<<<<<< HEAD
     repeatCount: Number | Literal["indefinite"] | None = None
     repeatDur: ClockValue | Literal["indefinite"] | None = None
     fill: Literal["freeze", "remove"] | None = None
-=======
-    repeatCount: str | None = None
-    repeatDur: str | None = None
-    fill: Literal["freeze", "remove"] | None = None
->>>>>>> 0455cd04
